--- conflicted
+++ resolved
@@ -115,8 +115,6 @@
 # Quickstart validation
 QUICKSTART_DIRS := $(shell find quickstarts -mindepth 1 -maxdepth 1 -type d -exec basename {} \;)
 
-<<<<<<< HEAD
-=======
 # Test targets
 .PHONY: test
 test:
@@ -139,7 +137,6 @@
 
 # Main target to validate all quickstarts
 .PHONY: validate-quickstarts
->>>>>>> 8f7b9f5d
 validate-quickstarts:
 	@echo "🧪 Validating all quickstarts with isolated environments..."
 	@python tools/validate_quickstarts.py --isolated
