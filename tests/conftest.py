"""Pytest configuration and shared fixtures for Dapr Agents testing."""

import pytest
<<<<<<< HEAD
import logging
from pathlib import Path
from typing import Dict, Generator

from tests.utils import (
    ScenarioManager,
    DevelopmentScenario,
    EnvManager,
    ComponentManager,
    DaprManager,
    VersionManager,
)

# Configure logging for tests
logging.basicConfig(
    level=logging.INFO, format="%(asctime)s - %(name)s - %(levelname)s - %(message)s"
)

logger = logging.getLogger(__name__)


@pytest.fixture(scope="session")
def scenario_manager():
    """Scenario manager for detecting development environment."""
    return ScenarioManager()
=======
import asyncio
import sys
import os
import tempfile
import shutil
from typing import Generator
from unittest.mock import MagicMock

# Add the project root to the Python path for imports
sys.path.insert(0, os.path.dirname(os.path.dirname(os.path.abspath(__file__))))

>>>>>>> 8f7b9f5d


@pytest.fixture(scope="session")
def development_scenario(scenario_manager):
    """Detect and configure development scenario."""
    scenario = scenario_manager.detect_scenario()
    logger.info(f"Detected development scenario: {scenario.value}")
    logger.info(f"Description: {scenario_manager.get_scenario_description(scenario)}")
    return scenario


<<<<<<< HEAD
@pytest.fixture(scope="session")
def env_manager():
    """Environment manager for test setup."""
    return EnvManager()
=======

# Register the mock modules
sys.modules["dapr"] = mock_dapr
sys.modules["dapr.common"] = mock_dapr.common
sys.modules["dapr.common.pubsub"] = mock_dapr.common.pubsub
sys.modules["dapr.common.pubsub.subscription"] = mock_dapr.common.pubsub.subscription
>>>>>>> 8f7b9f5d


@pytest.fixture(scope="session")
def component_manager():
    """Component manager for test configurations."""
    return ComponentManager()


@pytest.fixture(scope="session")
def version_manager():
    """Version manager for compatibility checking."""
    return VersionManager()


@pytest.fixture(scope="session")
def test_environment(env_manager, development_scenario):
    """Setup test environment based on development scenario."""
    setup_result = env_manager.setup_for_scenario(development_scenario)

    if not setup_result["requirements_met"]:
        pytest.skip(
            f"Test environment requirements not met for scenario {development_scenario.value}"
        )

    if setup_result["warnings"]:
        for warning in setup_result["warnings"]:
            logger.warning(f"Test environment warning: {warning}")

    return setup_result


@pytest.fixture(scope="session")
def dapr_runtime(
    development_scenario, component_manager, test_environment
) -> Generator[DaprManager, None, None]:
    """Session-scoped Dapr runtime based on development scenario."""
    # Use CLI for production-like scenarios, local binary for development
    use_cli = development_scenario in [
        DevelopmentScenario.AGENT_ONLY,
        DevelopmentScenario.PRODUCTION,
    ]
    manager = DaprManager(use_cli=use_cli)

    # Setup CLI if needed
    if use_cli and not manager._is_dapr_cli_installed():
        logger.info("Setting up Dapr CLI for production-like testing...")
        if not manager.setup_dapr_cli(interactive=False):
            pytest.skip("Could not setup Dapr CLI for production testing")

    # Get components directory for scenario
    components_dir = component_manager.get_components_for_scenario(development_scenario)

    # Ensure components exist for scenario
    component_manager.create_scenario_components(development_scenario)

    # Start Dapr runtime
    app_id = f"test-{development_scenario.value.replace('_', '-')}"
    success = manager.start_dapr(components_dir, app_id, development_scenario)

<<<<<<< HEAD
    if not success:
        pytest.skip(
            f"Could not start Dapr runtime for scenario {development_scenario.value}"
        )
=======
class MockDaprWorkflowContext:
    """Mock DaprWorkflowContext for testing."""

    def __init__(self):
        self.instance_id = "test-instance"
        self.is_replaying = False
        self.call_activity = MagicMock()
        self.wait_for_external_event = MagicMock()
        self.create_timer = MagicMock()
        self.continue_as_new = MagicMock()


class MockWorkflowActivityContext:
    pass
>>>>>>> 8f7b9f5d

    # Validate that required components are loaded
    components = manager.list_components()
    logger.info(f"Dapr started with {len(components)} components: {components}")

    yield manager

    # Cleanup
    manager.stop_dapr()


@pytest.fixture(scope="session")
def api_keys(env_manager):
    """Available API keys for testing."""
    return env_manager.check_api_keys()


@pytest.fixture
def skip_if_no_api_key(api_keys):
    """Decorator to skip tests if required API key is missing."""

    def _skip_if_no_key(provider: str):
        if not api_keys.get(provider, False):
            pytest.skip(f"API key for {provider} not available")

    return _skip_if_no_key


@pytest.fixture
def dapr_endpoints(dapr_runtime):
    """Dapr endpoints for testing."""
    return dapr_runtime.get_endpoints()


@pytest.fixture
def sample_tools():
    """Common tool definitions for testing."""
    from dapr_agents.tool.base import tool

    @tool
    def get_weather(location: str) -> str:
        """Get weather information for a location."""
        return f"Weather in {location}: Sunny, 72°F"

    @tool
    def calculate(expression: str) -> str:
        """Calculate a mathematical expression."""
        try:
            # Simple safe evaluation for testing
            result = eval(expression, {"__builtins__": {}}, {})
            return f"Result: {result}"
        except Exception as e:
            return f"Error: {str(e)}"

    @tool
    def get_time() -> str:
        """Get current time."""
        from datetime import datetime

        return f"Current time: {datetime.now().strftime('%Y-%m-%d %H:%M:%S')}"

    return [get_weather, calculate, get_time]


@pytest.fixture
def sample_messages():
    """Sample conversation messages for testing."""
    return [
        {"role": "user", "content": "What's the weather like in San Francisco?"},
        {"role": "user", "content": "Calculate 2 + 2"},
        {"role": "user", "content": "What time is it?"},
        {
            "role": "user",
            "content": "Tell me about the weather in New York and what time it is",
        },
    ]


@pytest.fixture
def dapr_chat_client(dapr_endpoints):
    """DaprChatClient configured for testing."""
    from dapr_agents.llm.dapr import DaprChatClient

    # Create client without endpoint parameters since DaprChatClient
    # uses internal DaprClient() that handles connection automatically
    return DaprChatClient()


# Pytest markers for test categorization
def pytest_configure(config):
    """Configure pytest markers."""
    config.addinivalue_line(
        "markers", "unit: Unit tests (fast, no external dependencies)"
    )
    config.addinivalue_line(
        "markers", "integration: Integration tests (require Dapr runtime)"
    )
    config.addinivalue_line("markers", "e2e: End-to-end tests (full workflows)")
    config.addinivalue_line("markers", "performance: Performance tests")
    config.addinivalue_line("markers", "slow: Slow tests (may take minutes)")
    config.addinivalue_line("markers", "requires_api_key: Tests requiring API keys")
    config.addinivalue_line(
        "markers", "provider_specific: Tests for specific providers"
    )
    config.addinivalue_line(
        "markers", "local_full: Tests requiring full local development"
    )
    config.addinivalue_line(
        "markers", "local_partial: Tests requiring partial local development"
    )
    config.addinivalue_line("markers", "agent_only: Tests for agent-only development")
    config.addinivalue_line("markers", "production: Tests for production scenarios")


def pytest_collection_modifyitems(config, items):
    """Modify test collection based on scenario and markers."""
    # Get current scenario
    scenario_manager = ScenarioManager()
    current_scenario = scenario_manager.detect_scenario()

    # Skip tests that don't match current scenario
    scenario_markers = {
        DevelopmentScenario.LOCAL_FULL: "local_full",
        DevelopmentScenario.LOCAL_PARTIAL: "local_partial",
        DevelopmentScenario.AGENT_ONLY: "agent_only",
        DevelopmentScenario.PRODUCTION: "production",
    }

    for item in items:
        # Check if test has scenario-specific markers
        for scenario, marker_name in scenario_markers.items():
            if item.get_closest_marker(marker_name):
                if current_scenario != scenario:
                    item.add_marker(
                        pytest.mark.skip(
                            reason=f"Test requires {scenario.value} scenario, current: {current_scenario.value}"
                        )
                    )


@pytest.fixture(autouse=True)
def test_logging(request):
    """Setup test-specific logging."""
    test_name = request.node.name
    logger.info(f"Starting test: {test_name}")

    yield

    logger.info(f"Completed test: {test_name}")


# Session-scoped fixtures for resource management
@pytest.fixture(scope="session", autouse=True)
def session_setup(development_scenario, version_manager):
    """Session setup and validation."""
    logger.info("=== Test Session Starting ===")
    logger.info(f"Development Scenario: {development_scenario.value}")

    # Validate environment
    validation = version_manager.validate_test_environment()
    if not validation["all_compatible"]:
        logger.warning("Environment compatibility issues detected:")
        for warning in validation["warnings"]:
            logger.warning(f"  - {warning}")
        for error in validation["errors"]:
            logger.error(f"  - {error}")

<<<<<<< HEAD
    yield
=======
mock_dapr.ext.workflow.WorkflowRuntime = MockWorkflowRuntime
mock_dapr.ext.workflow.DaprWorkflowClient = MockDaprWorkflowClient
mock_dapr.ext.workflow.DaprWorkflowContext = MockDaprWorkflowContext
mock_dapr.ext.workflow.WorkflowActivityContext = MockWorkflowActivityContext
mock_dapr.ext.workflow.workflow_state.WorkflowState = MockWorkflowState
mock_dapr.clients.DaprClient = MockDaprClient
mock_dapr.clients.grpc._request.ConversationInput = MockConversationInput
mock_dapr.clients.grpc._response.ConversationResponse = MockConversationResponse
mock_dapr.clients.grpc._state.StateItem = MockStateItem
mock_dapr.clients.grpc.subscription.StreamInactiveError = StreamInactiveError
mock_dapr.aio.clients.grpc.subscription.Subscription = MockSubscription
>>>>>>> 8f7b9f5d

    logger.info("=== Test Session Ending ===")


@pytest.fixture(scope="session")
def test_data_dir():
    """Test data directory."""
    return Path(__file__).parent / "fixtures" / "data"


@pytest.fixture(scope="session")
def temp_components_dir(tmp_path_factory):
    """Temporary components directory for tests."""
    return tmp_path_factory.mktemp("components")


<<<<<<< HEAD
# Helper functions for test scenarios
def get_available_providers(api_keys: Dict[str, bool]) -> list:
    """Get list of available providers based on API keys."""
    providers = ["echo"]  # Echo is always available

    for provider, available in api_keys.items():
        if available:
            providers.append(provider)

    return providers


def require_scenario(scenario: DevelopmentScenario):
    """Decorator to require specific development scenario."""

    def decorator(func):
        return pytest.mark.skipif(
            ScenarioManager().detect_scenario() != scenario,
            reason=f"Test requires {scenario.value} development scenario",
        )(func)

    return decorator


# Export commonly used items
__all__ = [
    "development_scenario",
    "dapr_runtime",
    "dapr_chat_client",
    "sample_tools",
    "sample_messages",
    "api_keys",
    "skip_if_no_api_key",
    "get_available_providers",
    "require_scenario",
]
=======
@pytest.fixture(scope="session")
def temp_dir():
    """Create a temporary directory for tests."""
    temp_dir = tempfile.mkdtemp()
    yield temp_dir
    shutil.rmtree(temp_dir)


# Mark all tests in this directory as asyncio tests
def pytest_collection_modifyitems(items):
    """Add asyncio marker to all test items."""
    for item in items:
        if (
            "test_" in item.name
            and hasattr(item.function, "__code__")
            and item.function.__code__.co_flags & 0x80
        ):
            item.add_marker(pytest.mark.asyncio)


@pytest.fixture(autouse=True)
def patch_openai_client(monkeypatch):
    monkeypatch.setattr("openai.OpenAI", MagicMock())


@pytest.fixture(autouse=True)
def set_llm_component_default_env(monkeypatch):
    """Ensure DAPR_LLM_COMPONENT_DEFAULT is set for all tests."""
    monkeypatch.setenv("DAPR_LLM_COMPONENT_DEFAULT", "openai")


@pytest.fixture(autouse=True)
def set_openai_api_key(monkeypatch):
    monkeypatch.setenv("OPENAI_API_KEY", "test-api-key")


# Cleanup after all tests
def pytest_sessionfinish(session, exitstatus):
    """Clean up after all tests are done."""
    for name in mock_modules:
        if name in sys.modules:
            del sys.modules[name]
>>>>>>> 8f7b9f5d
<|MERGE_RESOLUTION|>--- conflicted
+++ resolved
@@ -1,19 +1,26 @@
 """Pytest configuration and shared fixtures for Dapr Agents testing."""
 
 import pytest
-<<<<<<< HEAD
 import logging
+import sys
+import os
+import tempfile
+import shutil
 from pathlib import Path
 from typing import Dict, Generator
-
-from tests.utils import (
-    ScenarioManager,
-    DevelopmentScenario,
-    EnvManager,
-    ComponentManager,
-    DaprManager,
-    VersionManager,
-)
+from unittest.mock import MagicMock
+
+# Add the project root to the Python path for imports
+sys.path.insert(0, os.path.dirname(os.path.dirname(os.path.abspath(__file__))))
+
+# from tests.utils import (
+    # ScenarioManager,
+    # DevelopmentScenario,
+    # EnvManager,
+    # ComponentManager,
+    # DaprManager,
+    # VersionManager,
+# )
 
 # Configure logging for tests
 logging.basicConfig(
@@ -22,137 +29,101 @@
 
 logger = logging.getLogger(__name__)
 
-
-@pytest.fixture(scope="session")
-def scenario_manager():
-    """Scenario manager for detecting development environment."""
-    return ScenarioManager()
-=======
-import asyncio
-import sys
-import os
-import tempfile
-import shutil
-from typing import Generator
-from unittest.mock import MagicMock
-
-# Add the project root to the Python path for imports
-sys.path.insert(0, os.path.dirname(os.path.dirname(os.path.abspath(__file__))))
-
->>>>>>> 8f7b9f5d
-
-
-@pytest.fixture(scope="session")
-def development_scenario(scenario_manager):
-    """Detect and configure development scenario."""
-    scenario = scenario_manager.detect_scenario()
-    logger.info(f"Detected development scenario: {scenario.value}")
-    logger.info(f"Description: {scenario_manager.get_scenario_description(scenario)}")
-    return scenario
-
-
-<<<<<<< HEAD
-@pytest.fixture(scope="session")
-def env_manager():
-    """Environment manager for test setup."""
-    return EnvManager()
-=======
-
-# Register the mock modules
-sys.modules["dapr"] = mock_dapr
-sys.modules["dapr.common"] = mock_dapr.common
-sys.modules["dapr.common.pubsub"] = mock_dapr.common.pubsub
-sys.modules["dapr.common.pubsub.subscription"] = mock_dapr.common.pubsub.subscription
->>>>>>> 8f7b9f5d
-
-
-@pytest.fixture(scope="session")
-def component_manager():
-    """Component manager for test configurations."""
-    return ComponentManager()
-
-
-@pytest.fixture(scope="session")
-def version_manager():
-    """Version manager for compatibility checking."""
-    return VersionManager()
-
-
-@pytest.fixture(scope="session")
-def test_environment(env_manager, development_scenario):
-    """Setup test environment based on development scenario."""
-    setup_result = env_manager.setup_for_scenario(development_scenario)
-
-    if not setup_result["requirements_met"]:
-        pytest.skip(
-            f"Test environment requirements not met for scenario {development_scenario.value}"
-        )
-
-    if setup_result["warnings"]:
-        for warning in setup_result["warnings"]:
-            logger.warning(f"Test environment warning: {warning}")
-
-    return setup_result
-
-
-@pytest.fixture(scope="session")
-def dapr_runtime(
-    development_scenario, component_manager, test_environment
-) -> Generator[DaprManager, None, None]:
-    """Session-scoped Dapr runtime based on development scenario."""
-    # Use CLI for production-like scenarios, local binary for development
-    use_cli = development_scenario in [
-        DevelopmentScenario.AGENT_ONLY,
-        DevelopmentScenario.PRODUCTION,
-    ]
-    manager = DaprManager(use_cli=use_cli)
-
-    # Setup CLI if needed
-    if use_cli and not manager._is_dapr_cli_installed():
-        logger.info("Setting up Dapr CLI for production-like testing...")
-        if not manager.setup_dapr_cli(interactive=False):
-            pytest.skip("Could not setup Dapr CLI for production testing")
-
-    # Get components directory for scenario
-    components_dir = component_manager.get_components_for_scenario(development_scenario)
-
-    # Ensure components exist for scenario
-    component_manager.create_scenario_components(development_scenario)
-
-    # Start Dapr runtime
-    app_id = f"test-{development_scenario.value.replace('_', '-')}"
-    success = manager.start_dapr(components_dir, app_id, development_scenario)
-
-<<<<<<< HEAD
-    if not success:
-        pytest.skip(
-            f"Could not start Dapr runtime for scenario {development_scenario.value}"
-        )
-=======
-class MockDaprWorkflowContext:
-    """Mock DaprWorkflowContext for testing."""
-
-    def __init__(self):
-        self.instance_id = "test-instance"
-        self.is_replaying = False
-        self.call_activity = MagicMock()
-        self.wait_for_external_event = MagicMock()
-        self.create_timer = MagicMock()
-        self.continue_as_new = MagicMock()
-
-
-class MockWorkflowActivityContext:
-    pass
->>>>>>> 8f7b9f5d
-
-    # Validate that required components are loaded
-    components = manager.list_components()
-    logger.info(f"Dapr started with {len(components)} components: {components}")
-
-    yield manager
-
-    # Cleanup
-    manager.stop_dapr()
+# This file is used by pytest to configure the test environment
+# and provide shared fixtures across all tests.
+
+
+# @pytest.fixture(scope="session")
+# def scenario_manager():
+#     """Scenario manager for detecting development environment."""
+#     return ScenarioManager()
+
+
+# @pytest.fixture(scope="session")
+# def development_scenario(scenario_manager):
+#     """Detect and configure development scenario."""
+#     scenario = scenario_manager.detect_scenario()
+#     logger.info(f"Detected development scenario: {scenario.value}")
+#     logger.info(f"Description: {scenario_manager.get_scenario_description(scenario)}")
+#     return scenario
+
+
+# @pytest.fixture(scope="session")
+# def env_manager():
+#     """Environment manager for test setup."""
+#     return EnvManager()
+
+
+# @pytest.fixture(scope="session")
+# def component_manager():
+#     """Component manager for test configurations."""
+#     return ComponentManager()
+
+
+# @pytest.fixture(scope="session")
+# def version_manager():
+#     """Version manager for compatibility checking."""
+#     return VersionManager()
+
+
+# @pytest.fixture(scope="session")
+# def test_environment(env_manager, development_scenario):
+#     """Setup test environment based on development scenario."""
+#     setup_result = env_manager.setup_for_scenario(development_scenario)
+
+#     if not setup_result["requirements_met"]:
+#         pytest.skip(
+#             f"Test environment requirements not met for scenario {development_scenario.value}"
+#         )
+
+#     if setup_result["warnings"]:
+#         for warning in setup_result["warnings"]:
+#             logger.warning(f"Test environment warning: {warning}")
+
+#     return setup_result
+
+
+# @pytest.fixture(scope="session")
+# def dapr_runtime(
+#     development_scenario, component_manager, test_environment
+# ) -> Generator[DaprManager, None, None]:
+#     """Session-scoped Dapr runtime based on development scenario."""
+#     # Use CLI for production-like scenarios, local binary for development
+#     use_cli = development_scenario in [
+#         DevelopmentScenario.AGENT_ONLY,
+#         DevelopmentScenario.PRODUCTION,
+#     ]
+#     manager = DaprManager(use_cli=use_cli)
+
+#     # Setup CLI if needed
+#     if use_cli and not manager._is_dapr_cli_installed():
+#         logger.info("Setting up Dapr CLI for production-like testing...")
+#         if not manager.setup_dapr_cli(interactive=False):
+#             pytest.skip("Could not setup Dapr CLI for production testing")
+
+#     # Get components directory for scenario
+#     components_dir = component_manager.get_components_for_scenario(development_scenario)
+
+#     # Ensure components exist for scenario
+#     component_manager.create_scenario_components(development_scenario)
+
+#     # Start Dapr runtime
+#     app_id = f"test-{development_scenario.value.replace('_', '-')}"
+#     success = manager.start_dapr(components_dir, app_id, development_scenario)
+
+#     if not success:
+#         pytest.skip(
+#             f"Could not start Dapr runtime for scenario {development_scenario.value}"
+#         )
+
+#     # Validate that required components are loaded
+#     components = manager.list_components()
+#     logger.info(f"Dapr started with {len(components)} components: {components}")
+
+#     yield manager
+
+#     # Cleanup
+#     manager.stop_dapr()
 
 
 @pytest.fixture(scope="session")
@@ -224,116 +195,90 @@
 
 @pytest.fixture
 def dapr_chat_client(dapr_endpoints):
-    """DaprChatClient configured for testing."""
-    from dapr_agents.llm.dapr import DaprChatClient
-
-    # Create client without endpoint parameters since DaprChatClient
-    # uses internal DaprClient() that handles connection automatically
+    """DaprChatClient instance for testing."""
+    from dapr_agents.llm import DaprChatClient
+
     return DaprChatClient()
 
 
-# Pytest markers for test categorization
+@pytest.fixture
+def temp_dir():
+    """Temporary directory for testing."""
+    temp_dir = tempfile.mkdtemp()
+    yield temp_dir
+    shutil.rmtree(temp_dir, ignore_errors=True)
+
+
 def pytest_configure(config):
-    """Configure pytest markers."""
+    """Configure pytest with custom markers."""
     config.addinivalue_line(
-        "markers", "unit: Unit tests (fast, no external dependencies)"
+        "markers", "integration: mark test as integration test"
     )
     config.addinivalue_line(
-        "markers", "integration: Integration tests (require Dapr runtime)"
-    )
-    config.addinivalue_line("markers", "e2e: End-to-end tests (full workflows)")
-    config.addinivalue_line("markers", "performance: Performance tests")
-    config.addinivalue_line("markers", "slow: Slow tests (may take minutes)")
-    config.addinivalue_line("markers", "requires_api_key: Tests requiring API keys")
-    config.addinivalue_line(
-        "markers", "provider_specific: Tests for specific providers"
+        "markers", "slow: mark test as slow running"
     )
     config.addinivalue_line(
-        "markers", "local_full: Tests requiring full local development"
+        "markers", "unit: mark test as unit test"
     )
-    config.addinivalue_line(
-        "markers", "local_partial: Tests requiring partial local development"
-    )
-    config.addinivalue_line("markers", "agent_only: Tests for agent-only development")
-    config.addinivalue_line("markers", "production: Tests for production scenarios")
 
 
 def pytest_collection_modifyitems(config, items):
-    """Modify test collection based on scenario and markers."""
-    # Get current scenario
-    scenario_manager = ScenarioManager()
-    current_scenario = scenario_manager.detect_scenario()
-
-    # Skip tests that don't match current scenario
-    scenario_markers = {
-        DevelopmentScenario.LOCAL_FULL: "local_full",
-        DevelopmentScenario.LOCAL_PARTIAL: "local_partial",
-        DevelopmentScenario.AGENT_ONLY: "agent_only",
-        DevelopmentScenario.PRODUCTION: "production",
-    }
-
+    """Modify test collection to add markers based on file location."""
     for item in items:
-        # Check if test has scenario-specific markers
-        for scenario, marker_name in scenario_markers.items():
-            if item.get_closest_marker(marker_name):
-                if current_scenario != scenario:
-                    item.add_marker(
-                        pytest.mark.skip(
-                            reason=f"Test requires {scenario.value} scenario, current: {current_scenario.value}"
-                        )
-                    )
+        # Mark tests in integration/ directory as integration tests
+        if "integration" in str(item.fspath):
+            item.add_marker(pytest.mark.integration)
+        # Mark tests in unit/ directory as unit tests
+        elif "unit" in str(item.fspath):
+            item.add_marker(pytest.mark.unit)
 
 
 @pytest.fixture(autouse=True)
 def test_logging(request):
-    """Setup test-specific logging."""
-    test_name = request.node.name
-    logger.info(f"Starting test: {test_name}")
-
-    yield
-
-    logger.info(f"Completed test: {test_name}")
-
-
-# Session-scoped fixtures for resource management
-@pytest.fixture(scope="session", autouse=True)
-def session_setup(development_scenario, version_manager):
-    """Session setup and validation."""
-    logger.info("=== Test Session Starting ===")
-    logger.info(f"Development Scenario: {development_scenario.value}")
-
-    # Validate environment
-    validation = version_manager.validate_test_environment()
-    if not validation["all_compatible"]:
-        logger.warning("Environment compatibility issues detected:")
-        for warning in validation["warnings"]:
-            logger.warning(f"  - {warning}")
-        for error in validation["errors"]:
-            logger.error(f"  - {error}")
-
-<<<<<<< HEAD
-    yield
-=======
-mock_dapr.ext.workflow.WorkflowRuntime = MockWorkflowRuntime
-mock_dapr.ext.workflow.DaprWorkflowClient = MockDaprWorkflowClient
-mock_dapr.ext.workflow.DaprWorkflowContext = MockDaprWorkflowContext
-mock_dapr.ext.workflow.WorkflowActivityContext = MockWorkflowActivityContext
-mock_dapr.ext.workflow.workflow_state.WorkflowState = MockWorkflowState
-mock_dapr.clients.DaprClient = MockDaprClient
-mock_dapr.clients.grpc._request.ConversationInput = MockConversationInput
-mock_dapr.clients.grpc._response.ConversationResponse = MockConversationResponse
-mock_dapr.clients.grpc._state.StateItem = MockStateItem
-mock_dapr.clients.grpc.subscription.StreamInactiveError = StreamInactiveError
-mock_dapr.aio.clients.grpc.subscription.Subscription = MockSubscription
->>>>>>> 8f7b9f5d
-
-    logger.info("=== Test Session Ending ===")
+    """Configure logging for tests."""
+    import logging
+
+    # Set up logging for the test
+    logging.basicConfig(
+        level=logging.INFO,
+        format="%(asctime)s - %(name)s - %(levelname)s - %(message)s",
+    )
+
+
+# @pytest.fixture(scope="session", autouse=True)
+# def session_setup(development_scenario, version_manager):
+#     """Session-level setup and teardown."""
+#     import logging
+
+#     logger = logging.getLogger(__name__)
+
+#     logger.info("=== Test Session Starting ===")
+#     logger.info(f"Development Scenario: {development_scenario.value}")
+
+#     # Check version compatibility
+#     versions = version_manager.get_all_versions()
+#     compatibility = version_manager.check_compatibility(versions)
+
+#     # Check if all compatibility checks pass
+#     all_compatible = all(compatibility.values())
+    
+#     if not all_compatible:
+#         logger.warning("Environment compatibility issues detected:")
+#         for check_name, is_compatible in compatibility.items():
+#             if not is_compatible:
+#                 logger.warning(f"  - {check_name}: Not compatible")
+
+#     yield
+
+#     logger.info("=== Test Session Complete ===")
 
 
 @pytest.fixture(scope="session")
 def test_data_dir():
-    """Test data directory."""
-    return Path(__file__).parent / "fixtures" / "data"
+    """Directory containing test data."""
+    from pathlib import Path
+
+    return Path(__file__).parent / "data"
 
 
 @pytest.fixture(scope="session")
@@ -342,8 +287,6 @@
     return tmp_path_factory.mktemp("components")
 
 
-<<<<<<< HEAD
-# Helper functions for test scenarios
 def get_available_providers(api_keys: Dict[str, bool]) -> list:
     """Get list of available providers based on API keys."""
     providers = ["echo"]  # Echo is always available
@@ -355,21 +298,37 @@
     return providers
 
 
-def require_scenario(scenario: DevelopmentScenario):
-    """Decorator to require specific development scenario."""
-
-    def decorator(func):
-        return pytest.mark.skipif(
-            ScenarioManager().detect_scenario() != scenario,
-            reason=f"Test requires {scenario.value} development scenario",
-        )(func)
-
-    return decorator
+# def require_scenario(scenario: DevelopmentScenario):
+#     """Decorator to require specific development scenario."""
+
+#     def decorator(func):
+#         return pytest.mark.skipif(
+#             ScenarioManager().detect_scenario() != scenario,
+#             reason=f"Test requires {scenario.value} development scenario",
+#         )(func)
+
+#     return decorator
+
+
+@pytest.fixture(autouse=True)
+def patch_openai_client(monkeypatch):
+    monkeypatch.setattr("openai.OpenAI", MagicMock())
+
+
+@pytest.fixture(autouse=True)
+def set_llm_component_default_env(monkeypatch):
+    """Ensure DAPR_LLM_COMPONENT_DEFAULT is set for all tests."""
+    monkeypatch.setenv("DAPR_LLM_COMPONENT_DEFAULT", "openai")
+
+
+@pytest.fixture(autouse=True)
+def set_openai_api_key(monkeypatch):
+    monkeypatch.setenv("OPENAI_API_KEY", "test-api-key")
 
 
 # Export commonly used items
 __all__ = [
-    "development_scenario",
+    # "development_scenario",
     "dapr_runtime",
     "dapr_chat_client",
     "sample_tools",
@@ -377,49 +336,5 @@
     "api_keys",
     "skip_if_no_api_key",
     "get_available_providers",
-    "require_scenario",
-]
-=======
-@pytest.fixture(scope="session")
-def temp_dir():
-    """Create a temporary directory for tests."""
-    temp_dir = tempfile.mkdtemp()
-    yield temp_dir
-    shutil.rmtree(temp_dir)
-
-
-# Mark all tests in this directory as asyncio tests
-def pytest_collection_modifyitems(items):
-    """Add asyncio marker to all test items."""
-    for item in items:
-        if (
-            "test_" in item.name
-            and hasattr(item.function, "__code__")
-            and item.function.__code__.co_flags & 0x80
-        ):
-            item.add_marker(pytest.mark.asyncio)
-
-
-@pytest.fixture(autouse=True)
-def patch_openai_client(monkeypatch):
-    monkeypatch.setattr("openai.OpenAI", MagicMock())
-
-
-@pytest.fixture(autouse=True)
-def set_llm_component_default_env(monkeypatch):
-    """Ensure DAPR_LLM_COMPONENT_DEFAULT is set for all tests."""
-    monkeypatch.setenv("DAPR_LLM_COMPONENT_DEFAULT", "openai")
-
-
-@pytest.fixture(autouse=True)
-def set_openai_api_key(monkeypatch):
-    monkeypatch.setenv("OPENAI_API_KEY", "test-api-key")
-
-
-# Cleanup after all tests
-def pytest_sessionfinish(session, exitstatus):
-    """Clean up after all tests are done."""
-    for name in mock_modules:
-        if name in sys.modules:
-            del sys.modules[name]
->>>>>>> 8f7b9f5d
+    # "require_scenario",
+]