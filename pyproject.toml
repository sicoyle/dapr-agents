[build-system]
requires = ["setuptools>=61.0", "setuptools_scm"]
build-backend = "setuptools.build_meta"

[project]
name = "dapr-agents"
dynamic = ["version"]
description = "Agentic Workflows Made Simple"
keywords = ["dapr", "agents", "workflows"]
readme = "README.md"
requires-python = ">=3.10"
license = {file = "LICENSE"}
authors = [
    {name = "Dapr Authors", email = "dapr@dapr.io"}
]
dependencies = [
    "dapr>=1.15.0",
    "dapr-ext-fastapi>=1.15.0",
    "dapr-ext-workflow>=1.15.0",
    "durabletask-dapr>=0.2.0a7",
    "pydantic>=2.11.3,<3.0.0",
<<<<<<< HEAD
    "jinja2>=3.1.0",
    "pyyaml>=6.0",
    "requests>=2.31.0",
    "openapi-pydantic>=0.3.0",
    "rich==13.9.4",
    "openai==1.75.0",
    "azure-identity==1.21.0",
    "huggingface_hub==0.30.2",
    "colorama>=0.4.6",
    "regex>=2023.0.0",
    "fastapi>=0.110.0",
    "uvicorn>=0.27.0",
    "aiohttp>=3.9.0",
    "python-dotenv>=1.0.0",
=======
    "jinja2>=3.1.0,<4.0.0",
    "pyyaml>=6.0,<7.0.0",
    "requests>=2.31.0,<3.0.0",
    "openapi-pydantic>=0.3.0,<0.4.0",
    "openapi-schema-pydantic>=1.2.4,<2.0.0",
    "rich>=13.9.4,<14.0.0",
    "openai>=1.75.0,<2.0.0",
    "azure-identity>=1.21.0,<2.0.0",
    "huggingface_hub>=0.30.2,<1.0.0",
    "colorama>=0.4.6,<1.0.0",
    "regex>=2023.0.0,<2025.0.0",
    "fastapi>=0.110.0,<1.0.0",
    "uvicorn>=0.27.0,<1.0.0",
    "aiohttp>=3.9.0,<4.0.0",
    "cloudevents>=1.11.0,<2.0.0",
    "numpy>=2.2.2,<3.0.0",
    "mcp>=1.7.1,<2.0.0",
    "opentelemetry-api>=1.12.0,<1.35.0",
    "opentelemetry-distro>=0.53b1,<0.56b0",
    "opentelemetry-exporter-otlp>=1.32.1,<1.35.0",
    "opentelemetry-instrumentation-requests>=0.53b1,<0.56b0",
    "pip-tools>=7.4.1,<8.0.0",
    "sentence-transformers>=4.1.0,<5.0.0",
    "chromadb>=1.0.13,<2.0.0",
    "posthog<6.0.0",
>>>>>>> 8f7b9f5d
]
classifiers = [
    "Development Status :: 2 - Pre-Alpha",
    "Intended Audience :: Developers",
    "License :: OSI Approved :: Apache Software License",
    "Operating System :: OS Independent",
    "Programming Language :: Python",
    "Programming Language :: Python :: 3.10",
    "Programming Language :: Python :: 3.11",
    "Programming Language :: Python :: 3.12",
    "Programming Language :: Python :: 3.13",
]

[project.optional-dependencies]
# Basic testing dependencies (no Dapr integration)
test = [
    "pytest>=7.0.0,<8.0.0",
    "pytest-asyncio>=0.23.0,<1.0.0",
    "pytest-cov>=4.1.0,<5.0.0",
    "pytest-mock>=3.12.0,<4.0.0",
    "httpx>=0.27.0,<1.0.0",  # For testing FastAPI endpoints
]

# Integration testing dependencies (requires Dapr runtime)
test-integration = [
    "pytest>=7.0.0",
    "pytest-asyncio>=0.23.0",
    "pytest-cov>=4.1.0",
    "pytest-mock>=3.12.0",
    "pytest-xdist>=3.0.0",  # Parallel test execution
    "pytest-timeout>=2.1.0",  # Test timeouts
    "httpx>=0.27.0",
    "psutil>=5.9.0",  # Process management for Dapr
]

# Performance testing dependencies
test-performance = [
    "pytest>=7.0.0",
    "pytest-benchmark>=4.0.0",
    "memory-profiler>=0.61.0",
    "psutil>=5.9.0",
]

# All test dependencies combined
test-all = [
    "dapr-agents[test,test-integration,test-performance]",
]

# Regular development dependencies (no local editable installs)
dev = [
<<<<<<< HEAD
    "mypy==1.15.0",
    "mcp==1.7.1",
    "opentelemetry-distro==0.53b1",
    "opentelemetry-exporter-otlp==1.32.1",
    "opentelemetry-instrumentation-requests==0.53b1",
    "dapr-ext-fastapi==1.15.0",
    "dapr-ext-workflow==1.15.0",
    "cloudevents==1.11.0",
    "black>=23.0.0",  # Code formatting
    "isort>=5.12.0",  # Import sorting
    "flake8>=6.0.0",  # Linting
    "pre-commit>=3.0.0",  # Git hooks
]

# Local development dependencies (includes dev + local editable packages)
# Note: This doesn't include the actual -e ../python-sdk as that can't be in pyproject.toml
dev-local = [
    "dapr-agents[dev,test-all]",
    # Additional tools for local development
    "ipython>=8.0.0",  # Better REPL
    "jupyter>=1.0.0",  # Notebooks
    "ipdb>=0.13.0",  # Debugging
]

# Documentation dependencies
docs = [
    "mkdocs>=1.5.0",
    "mkdocs-material>=9.0.0",
    "mkdocs-mermaid2-plugin>=1.0.0",
]

# Complete development environment
dev-complete = [
    "dapr-agents[dev-local,docs]",
=======
    "mypy>=1.15.0,<2.0.0",
    "tox>=4.0.0,<5.0.0",
]
vectorstore = [
    "sentence-transformers>=4.1.0,<5.0.0",
    "chromadb>=0.4.22,<2.0.0",
    "posthog<6.0.0",
>>>>>>> 8f7b9f5d
]

[project.urls]
Documentation = "https://github.com/dapr/docs"
Source = "https://github.com/dapr/python-sdk"

[tool.setuptools.packages.find]
include = ["dapr_agents"]
exclude = ["tests"]

[tool.setuptools.package-data]
dapr_agents = ["py.typed"]

[tool.setuptools_scm]
version_scheme = "guess-next-dev"
local_scheme = "node-and-date"

[tool.pytest.ini_options]
testpaths = ["tests"]
python_files = ["test_*.py"]
asyncio_mode = "auto"
markers = [
    "unit: Unit tests (fast, no external deps)",
    "integration: Integration tests (require Dapr)",
    "e2e: End-to-end tests",
    "performance: Performance tests",
    "slow: Slow tests (may take minutes)",
    "requires_api_key: Tests requiring API keys",
    "provider_specific: Tests for specific providers",
]
addopts = [
    "--strict-markers",
    "--strict-config",
    "-ra",
]

[tool.black]
line-length = 100
target-version = ['py310']
include = '\.pyi?$'
extend-exclude = '''
/(
  # directories
  \.eggs
  | \.git
  | \.hg
  | \.mypy_cache
  | \.tox
  | \.venv
  | build
  | dist
)/
'''

[tool.isort]
profile = "black"
line_length = 100
multi_line_output = 3
include_trailing_comma = true
force_grid_wrap = 0
use_parentheses = true
ensure_newline_before_comments = true

[tool.mypy]
python_version = "3.10"
warn_return_any = true
warn_unused_configs = true
disallow_untyped_defs = true
disallow_incomplete_defs = true
check_untyped_defs = true
disallow_untyped_decorators = true
no_implicit_optional = true
warn_redundant_casts = true
warn_unused_ignores = true
warn_no_return = true
warn_unreachable = true
strict_equality = true<|MERGE_RESOLUTION|>--- conflicted
+++ resolved
@@ -19,22 +19,6 @@
     "dapr-ext-workflow>=1.15.0",
     "durabletask-dapr>=0.2.0a7",
     "pydantic>=2.11.3,<3.0.0",
-<<<<<<< HEAD
-    "jinja2>=3.1.0",
-    "pyyaml>=6.0",
-    "requests>=2.31.0",
-    "openapi-pydantic>=0.3.0",
-    "rich==13.9.4",
-    "openai==1.75.0",
-    "azure-identity==1.21.0",
-    "huggingface_hub==0.30.2",
-    "colorama>=0.4.6",
-    "regex>=2023.0.0",
-    "fastapi>=0.110.0",
-    "uvicorn>=0.27.0",
-    "aiohttp>=3.9.0",
-    "python-dotenv>=1.0.0",
-=======
     "jinja2>=3.1.0,<4.0.0",
     "pyyaml>=6.0,<7.0.0",
     "requests>=2.31.0,<3.0.0",
@@ -49,18 +33,15 @@
     "fastapi>=0.110.0,<1.0.0",
     "uvicorn>=0.27.0,<1.0.0",
     "aiohttp>=3.9.0,<4.0.0",
-    "cloudevents>=1.11.0,<2.0.0",
+    "python-dotenv>=1.0.0,<2.0.0",
+    "cloudevents>=1.12.0,<2.0.0",
     "numpy>=2.2.2,<3.0.0",
     "mcp>=1.7.1,<2.0.0",
-    "opentelemetry-api>=1.12.0,<1.35.0",
-    "opentelemetry-distro>=0.53b1,<0.56b0",
-    "opentelemetry-exporter-otlp>=1.32.1,<1.35.0",
-    "opentelemetry-instrumentation-requests>=0.53b1,<0.56b0",
     "pip-tools>=7.4.1,<8.0.0",
     "sentence-transformers>=4.1.0,<5.0.0",
     "chromadb>=1.0.13,<2.0.0",
     "posthog<6.0.0",
->>>>>>> 8f7b9f5d
+    "protobuf<5.0.0",
 ]
 classifiers = [
     "Development Status :: 2 - Pre-Alpha",
@@ -82,6 +63,7 @@
     "pytest-cov>=4.1.0,<5.0.0",
     "pytest-mock>=3.12.0,<4.0.0",
     "httpx>=0.27.0,<1.0.0",  # For testing FastAPI endpoints
+    "psutil>=5.9.0",  # Process management for tests
 ]
 
 # Integration testing dependencies (requires Dapr runtime)
@@ -111,42 +93,6 @@
 
 # Regular development dependencies (no local editable installs)
 dev = [
-<<<<<<< HEAD
-    "mypy==1.15.0",
-    "mcp==1.7.1",
-    "opentelemetry-distro==0.53b1",
-    "opentelemetry-exporter-otlp==1.32.1",
-    "opentelemetry-instrumentation-requests==0.53b1",
-    "dapr-ext-fastapi==1.15.0",
-    "dapr-ext-workflow==1.15.0",
-    "cloudevents==1.11.0",
-    "black>=23.0.0",  # Code formatting
-    "isort>=5.12.0",  # Import sorting
-    "flake8>=6.0.0",  # Linting
-    "pre-commit>=3.0.0",  # Git hooks
-]
-
-# Local development dependencies (includes dev + local editable packages)
-# Note: This doesn't include the actual -e ../python-sdk as that can't be in pyproject.toml
-dev-local = [
-    "dapr-agents[dev,test-all]",
-    # Additional tools for local development
-    "ipython>=8.0.0",  # Better REPL
-    "jupyter>=1.0.0",  # Notebooks
-    "ipdb>=0.13.0",  # Debugging
-]
-
-# Documentation dependencies
-docs = [
-    "mkdocs>=1.5.0",
-    "mkdocs-material>=9.0.0",
-    "mkdocs-mermaid2-plugin>=1.0.0",
-]
-
-# Complete development environment
-dev-complete = [
-    "dapr-agents[dev-local,docs]",
-=======
     "mypy>=1.15.0,<2.0.0",
     "tox>=4.0.0,<5.0.0",
 ]
@@ -154,7 +100,12 @@
     "sentence-transformers>=4.1.0,<5.0.0",
     "chromadb>=0.4.22,<2.0.0",
     "posthog<6.0.0",
->>>>>>> 8f7b9f5d
+]
+telemetry = [
+    "opentelemetry-api>=1.12.0,<1.35.0",
+    "opentelemetry-distro>=0.53b1,<0.56b0",
+    "opentelemetry-exporter-otlp>=1.32.1,<1.35.0",
+    "opentelemetry-instrumentation-requests>=0.53b1,<0.56b0",
 ]
 
 [project.urls]
@@ -216,19 +167,4 @@
 include_trailing_comma = true
 force_grid_wrap = 0
 use_parentheses = true
-ensure_newline_before_comments = true
-
-[tool.mypy]
-python_version = "3.10"
-warn_return_any = true
-warn_unused_configs = true
-disallow_untyped_defs = true
-disallow_incomplete_defs = true
-check_untyped_defs = true
-disallow_untyped_decorators = true
-no_implicit_optional = true
-warn_redundant_casts = true
-warn_unused_ignores = true
-warn_no_return = true
-warn_unreachable = true
-strict_equality = true+ensure_newline_before_comments = true