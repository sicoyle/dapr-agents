[build-system]
requires = ["setuptools>=61.0", "setuptools_scm"]
build-backend = "setuptools.build_meta"

[project]
name = "dapr-agents"
dynamic = ["version"]
description = "Agentic Workflows Made Simple"
keywords = ["dapr", "agents", "workflows"]
readme = "README.md"
requires-python = ">=3.10"
license = {file = "LICENSE"}
authors = [
    {name = "Dapr Authors", email = "dapr@dapr.io"}
]
dependencies = [
    "dapr>=1.15.0",
    "dapr-ext-fastapi>=1.15.0",
    "dapr-ext-workflow>=1.15.0",
    "durabletask-dapr>=0.2.0a7",
    "pydantic>=2.11.3,<3.0.0",
    "jinja2>=3.1.0,<4.0.0",
    "pyyaml>=6.0,<7.0.0",
    "requests>=2.32.4,<3.0.0",
    "openapi-pydantic>=0.5.0,<0.6.0",
    "rich>=13.9.4,<14.0.0",
    "openai>=1.75.0,<2.0.0",
    "azure-identity>=1.21.0,<2.0.0",
    "huggingface_hub>=0.33.4,<1.0.0",
    "colorama>=0.4.6,<1.0.0",
    "regex>=2023.0.0,<2025.0.0",
    "fastapi>=0.110.0,<1.0.0",
    "uvicorn>=0.27.0,<1.0.0",
    "aiohttp>=3.9.0,<4.0.0",
    "cloudevents>=1.11.0,<2.0.0",
    "numpy>=2.2.2,<3.0.0",
    "mcp>=1.7.1,<2.0.0",
<<<<<<< HEAD
    "python-dotenv>=1.1.1,<2.0.0",
=======
    "pip-tools>=7.4.1,<8.0.0",
    "posthog<6.0.0",
>>>>>>> 3ef87c28
]
classifiers = [
    "Development Status :: 2 - Pre-Alpha",
    "Intended Audience :: Developers",
    "License :: OSI Approved :: Apache Software License",
    "Operating System :: OS Independent",
    "Programming Language :: Python",
    "Programming Language :: Python :: 3.10",
    "Programming Language :: Python :: 3.11",
    "Programming Language :: Python :: 3.12",
    "Programming Language :: Python :: 3.13",
]

[project.optional-dependencies]
test = [
    "pytest>=7.0.0,<8.0.0",
    "pytest-asyncio>=0.23.0,<1.0.0",
    "pytest-cov>=4.1.0,<5.0.0",
    "pytest-mock>=3.12.0,<4.0.0",
    "httpx>=0.27.0,<1.0.0",  # For testing FastAPI endpoints
]
dev = [
    "mypy>=1.15.0,<2.0.0",
    "tox>=4.0.0,<5.0.0",
    "pip-tools>=7.4.1,<8.0.0",
    "cachetools>=6.1.0,<7.0.0",
]
observability = [
    "opentelemetry-api>=1.12.0,<1.35.0",
    "opentelemetry-exporter-otlp>=1.32.1,<1.35.0",
    "opentelemetry-instrumentation-requests>=0.53b1,<0.56b0",
    "wrapt>=1.14.0,<2.0.0",
    "openinference-instrumentation>=0.1.0,<1.0.0",
    "openinference-semantic-conventions>=0.1.0,<1.0.0",
]
vectorstore = [
    "torch>=2.7.0",
    "sentence-transformers>=4.1.0,<5.0.0",
    "chromadb>=0.4.22,<2.0.0",
]

[project.urls]
Documentation = "https://github.com/dapr/docs"
Source = "https://github.com/dapr/python-sdk"

[tool.setuptools.packages.find]
include = ["dapr_agents"]
exclude = ["tests"]

[tool.setuptools.package-data]
dapr_agents = ["py.typed"]

[tool.setuptools_scm]
version_scheme = "guess-next-dev"
local_scheme = "node-and-date"

[tool.pytest.ini_options]
testpaths = ["tests"]
python_files = ["test_*.py"]
asyncio_mode = "auto"<|MERGE_RESOLUTION|>--- conflicted
+++ resolved
@@ -35,12 +35,8 @@
     "cloudevents>=1.11.0,<2.0.0",
     "numpy>=2.2.2,<3.0.0",
     "mcp>=1.7.1,<2.0.0",
-<<<<<<< HEAD
     "python-dotenv>=1.1.1,<2.0.0",
-=======
-    "pip-tools>=7.4.1,<8.0.0",
     "posthog<6.0.0",
->>>>>>> 3ef87c28
 ]
 classifiers = [
     "Development Status :: 2 - Pre-Alpha",
