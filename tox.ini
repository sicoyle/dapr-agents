--- conflicted
+++ resolved
@@ -6,19 +6,13 @@
     flake8,
     ruff,
     mypy,
-    pytest
+    pytest,
+    pytest-local
 
 [testenv]
 deps = 
-<<<<<<< HEAD
-    -e .
-    -e ".[test-all]"
-=======
     -e .[test]
->>>>>>> 8f7b9f5d
-    numpy
-    durabletask
-    cloudevents
+    psutil>=5.9.0
 
 [testenv:flake8]
 basepython = python3
@@ -47,4 +41,44 @@
 basepython = python3
 usedevelop = True
 commands =
-    pytest tests+    pytest tests
+
+[testenv:pytest-local]
+basepython = python3
+usedevelop = True
+deps = 
+    -e .[test]
+    psutil>=5.9.0
+commands_pre =
+    pip uninstall -y dapr dapr-ext-fastapi dapr-ext-workflow
+    pip install -e ../python-sdk
+    pip install -e ../python-sdk/ext/dapr-ext-workflow
+commands =
+    pytest tests
+
+# TODO(@Sicoyle): fix this later as I've pinned this and int test cmd to pull python sdk from local
+[testenv:pytest-unit]
+basepython = python3
+usedevelop = True
+deps = 
+    -e .[test]
+    psutil>=5.9.0
+commands_pre =
+    pip uninstall -y dapr dapr-ext-fastapi dapr-ext-workflow
+    pip install -e ../python-sdk
+    pip install -e ../python-sdk/ext/dapr-ext-workflow
+commands =
+    pytest tests --ignore=tests/integration
+
+[testenv:pytest-integration]
+basepython = python3
+usedevelop = True
+deps = 
+    -e .[test]
+    psutil>=5.9.0
+commands_pre =
+    pip uninstall -y dapr dapr-ext-fastapi dapr-ext-workflow
+    pip install -e ../python-sdk
+    pip install -e ../python-sdk/ext/dapr-ext-workflow
+commands =
+    pytest tests/integration